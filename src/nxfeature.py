--- conflicted
+++ resolved
@@ -124,28 +124,15 @@
                 response = entry.feature_response(feat)
                 print("\t%s (%d) %s" % (entry.feature_title(feat), feat, response))
             except AssertionError as ae:
-                fail_list.append((feat, ae))
+                fail_list.append((feat, str(ae)))
             except Exception as e:
-<<<<<<< HEAD
-                fail_list.append((feat, "Undefined validation error:(%s)" % e))
-=======
-                error_list.append((feat, traceback.format_exc()))
->>>>>>> 8760584a
+                error_list.append((feat, str(traceback.format_exc())))
 
         if len(fail_list) > 0:
             print("\n\tThe following features failed to validate:")
             for feat, message in fail_list:
-<<<<<<< HEAD
-                try:
-                    print("\t%s (%d) is invalid with the following errors:" % (entry.feature_title(feat), feat))
-                    print("\t\t" + str(message).replace('\n', '\n\t\t'))
-                except :
-                    e = sys.exc_info()[0]
-                    error_list.append((feat, str(e)))
-=======
-                    print("\t\t%s (%d) is invalid with the following errors:" % (entry.feature_title(feat), feat))
-                    print("\t\t\t" + message.replace('\n', '\n\t\t'))
->>>>>>> 8760584a
+                print("\t\t%s (%d) is invalid with the following errors:" % (entry.feature_title(feat), feat))
+                print("\t\t\t" + message.replace('\n', '\n\t\t'))
 
         if len(error_list) > 0:
             print("\n\tThe following features had unexpected errors (Are you running windows?):")
