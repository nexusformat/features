#! /usr/bin/env python

import h5py
import numpy
import importlib
import sys
import os

# print "%016X" % int("C0FFEEBEEFC0FFEE", 16)
# feature = "C0FFEEBEEFC0FFEE"

RECIPIE_DIR = os.path.dirname(os.path.realpath(__file__)) + "/recipes"
sys.path.append(RECIPIE_DIR)


class TestBody:
    def __init__(self, failure_type="", failure_message=""):
        self.failure = failure_type
        self.message = failure_message

    def get_str(self):
        return "\n\t\t\t<failure type=\"{}\">{}</failure>".format(self.failure, self.message) if (self.failure and self.message) else "\n"


class TestCase:
    def __init__(self, class_name, name, body=TestBody()):
        self.class_name = class_name
        self.name = name
        self.body = body

    def get_str(self):
        return "\t\t<testcase classname=\"{}\" name=\"{}\">{}\n\t\t</testcase>".format(self.class_name, self.name, self.body.get_str())


class JUnitFactory:
    def __init__(self):
        self.test_cases = []

    def write(self, xml_file):
        output_str = "<testsuites>\n\t<testsuite name=\"features\" tests=\"" + str(len(self.test_cases)) + "\">\n"
        for test in self.test_cases:
            output_str += test.get_str() + "\n"
        output_str += "\t</testsuite>\n</testsuites>"
        with open(xml_file, "w+") as file:
            file.write(output_str)

    def add_test_case(self, feat, message, failure_type=None, failure_message=None):
        self.test_cases.append(TestCase(feat, message, TestBody(failure_type, failure_message)))


class InsaneEntryWithFeatures:
    def __init__(self, nxsfile, entrypath, featurearray):
        self.nxsfile = nxsfile
        self.entrypath = entrypath
        self.featurearray = featurearray

    def features(self):
        return self.featurearray

    def feature_response(self, featureid):
        featuremodule = importlib.import_module("%016X.recipe" % featureid)
        r = featuremodule.recipe(self.nxsfile, self.entrypath)
        return r.process()

    def feature_title(self, featureid):
        featuremodule = importlib.import_module("%016X.recipe" % featureid)
        r = featuremodule.recipe(self.nxsfile, self.entrypath)
        return r.title


class InsaneFeatureDiscoverer:
    def __init__(self, nxsfile):
        self.file = h5py.File(nxsfile, 'r')

    def entries(self):
        ent = []
        for entry in self.file.keys():
            path = "/%s/features" % entry
            try:
                features = self.file[path]
                if features.dtype == numpy.dtype("uint64"):
                    ent.append(InsaneEntryWithFeatures(self.file, entry, features))
            except:
                print("no features in " + path)
                pass
        return ent


class AllFeatureDiscoverer:
    def __init__(self, nxsfile):
        self.file = h5py.File(nxsfile, 'r')

    def entries(self):
        ent = []
        for entry in self.file.keys():
            try:
                features = []
                for feat in os.listdir(RECIPIE_DIR):
                    try:
                        features.append(int(feat, 16))
                    except:
                        print("Could not parse feature with name %s" % (feat))
                ent.append(InsaneEntryWithFeatures(self.file, entry, features))
            except:
                print("no recipes in " + RECIPIE_DIR)
                pass
        return ent


class SingleFeatureDiscoverer:
    def __init__(self, nxsfile, feature):
        self.file = h5py.File(nxsfile, 'r')
        self.feature = feature

    def entries(self):
        ent = []
        for entry in self.file.keys():
            try:
                ent.append(InsaneEntryWithFeatures(self.file, entry, [self.feature]))
            except:
                print("Issues with parsing feature %i"% self.feature)
                pass
        return ent


if __name__ == '__main__':
    import argparse
    import traceback

    parser = argparse.ArgumentParser()
    parser.add_argument("-t", "--test", dest="test", help="Test file against all recipes", action="store_true",
                        default=False)
    parser.add_argument("-f", "--feature", dest="feature", help="Test file against a defined feature",
                      default=None)
    parser.add_argument("-v", "--verbose", dest="verbose", help="Include full stacktraces of failures", action="store_true",
                        default=False)
    parser.add_argument("-x", "--xml", dest="xml", help="XML file to write the junit output to", default="./junit_output.xml")
    parser.add_argument("nexusfile", help="Nexus file to test")

    args = parser.parse_args()

    if args.feature:
        try:
            disco = SingleFeatureDiscoverer(args.nexusfile, int(args.feature, 16))
        except:
            print("The feature '%s' has not parsed correctly, exiting" %(args.feature))
            sys.exit()
    else:
      if args.test:
          disco = AllFeatureDiscoverer(args.nexusfile)
      else:
          disco = InsaneFeatureDiscoverer(args.nexusfile)
    factory = JUnitFactory()
    for entry in disco.entries():
        pass_list = []
        fail_list = []
        error_list = []

        print("Entry \"%s\" appears to contain the following features (they validate correctly): " % entry.entrypath)
        for feat in entry.features():
            try:
                response = entry.feature_response(feat)
                pass_list.append((feat, response))
                print("\t%s (%d) %s" % (entry.feature_title(feat), feat, response))
            except AssertionError as ae:
                fail_list.append((feat, str(ae)))
            except Exception as e:
                error_list.append((feat, str(traceback.format_exc())))

        output = str()
        for feat, message in pass_list:
            factory.add_test_case(feat, message)

        if len(fail_list) > 0:
            print("\n\tThe following features failed to validate:")
            for feat, message in fail_list:
                print("\t\t%s (%d) is invalid with the following errors:" % (entry.feature_title(feat), feat))
                print("\t\t\t" + message.replace('\n', '\n\t\t'))
<<<<<<< HEAD
                factory.add_test_case(entry.feature_title(feat), feat, "AssertionError", message)
=======
>>>>>>> cfa72466

        if len(error_list) > 0:
            print("\n\tThe following features had unexpected errors (Are you running windows?):") #build error
            for feat, message in error_list:
                try:
                    print("\t\t%s (%d) had an unexpected error" % (entry.feature_title(feat), feat))
                    if args.verbose:
                        print("\t\t\t" + message.replace('\n', '\n\t\t\t'))
                except:
                    print("\t\tFeature (%d) could not be found" % (feat))
        print("\n")

    factory.write(args.xml)<|MERGE_RESOLUTION|>--- conflicted
+++ resolved
@@ -176,10 +176,7 @@
             for feat, message in fail_list:
                 print("\t\t%s (%d) is invalid with the following errors:" % (entry.feature_title(feat), feat))
                 print("\t\t\t" + message.replace('\n', '\n\t\t'))
-<<<<<<< HEAD
                 factory.add_test_case(entry.feature_title(feat), feat, "AssertionError", message)
-=======
->>>>>>> cfa72466
 
         if len(error_list) > 0:
             print("\n\tThe following features had unexpected errors (Are you running windows?):") #build error
